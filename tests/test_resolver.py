import asyncio
import ipaddress
import socket
from ipaddress import ip_address
from typing import Any, Awaitable, Callable, Collection, List, NamedTuple, Tuple, Union
from unittest.mock import Mock, patch

import pytest

from aiohttp.resolver import (
    _NUMERIC_SOCKET_FLAGS,
    _SUPPORTS_SCOPE_ID,
    AsyncResolver,
    DefaultResolver,
    ThreadedResolver,
)

try:
    import aiodns

    getaddrinfo: Any = hasattr(aiodns.DNSResolver, "getaddrinfo")
except ImportError:
    aiodns = None
    getaddrinfo = False


class FakeAIODNSAddrInfoNode(NamedTuple):

    family: int
    addr: Union[Tuple[bytes, int], Tuple[bytes, int, int, int]]


class FakeAIODNSAddrInfoIPv4Result:
<<<<<<< HEAD

=======
>>>>>>> 24733d48
    def __init__(self, hosts: Collection[str]) -> None:
        self.nodes = [
            FakeAIODNSAddrInfoNode(socket.AF_INET, (h.encode(), 0)) for h in hosts
        ]


class FakeAIODNSAddrInfoIPv6Result:
<<<<<<< HEAD

=======
>>>>>>> 24733d48
    def __init__(self, hosts: Collection[str]) -> None:
        self.nodes = [
            FakeAIODNSAddrInfoNode(
                socket.AF_INET6,
                (h.encode(), 0, 0, 3 if ip_address(h).is_link_local else 0),
            )
            for h in hosts
        ]


class FakeAIODNSNameInfoIPv6Result:
<<<<<<< HEAD

=======
>>>>>>> 24733d48
    def __init__(self, host: str) -> None:
        self.node = host
        self.service = None


class FakeQueryResult:
    host: Any

    def __init__(self, host: Any) -> None:
        self.host = host


async def fake_aiodns_getaddrinfo_ipv4_result(
    hosts: Collection[str],
) -> FakeAIODNSAddrInfoIPv4Result:
    return FakeAIODNSAddrInfoIPv4Result(hosts=hosts)


async def fake_aiodns_getaddrinfo_ipv6_result(
    hosts: Collection[str],
) -> FakeAIODNSAddrInfoIPv6Result:
    return FakeAIODNSAddrInfoIPv6Result(hosts=hosts)

<<<<<<< HEAD
=======

async def fake_aiodns_getnameinfo_ipv6_result(
    host: str,
) -> FakeAIODNSNameInfoIPv6Result:
    return FakeAIODNSNameInfoIPv6Result(host)
>>>>>>> 24733d48

async def fake_aiodns_getnameinfo_ipv6_result(
    host: str,
) -> FakeAIODNSNameInfoIPv6Result:
    return FakeAIODNSNameInfoIPv6Result(host)


async def fake_query_result(result: Any) -> List[FakeQueryResult]:
    return [FakeQueryResult(host=h) for h in result]


def fake_addrinfo(hosts: Collection[str]) -> Callable[..., Awaitable[Any]]:
    async def fake(*args: Any, **kwargs: Any) -> List[Any]:
        if not hosts:
            raise socket.gaierror

        return [(socket.AF_INET, None, socket.SOCK_STREAM, None, [h, 0]) for h in hosts]

    return fake


def fake_ipv6_addrinfo(hosts: Collection[str]) -> Callable[..., Awaitable[Any]]:
    async def fake(*args: Any, **kwargs: Any) -> List[Any]:
        if not hosts:
            raise socket.gaierror

        return [
            (
                socket.AF_INET6,
                None,
                socket.SOCK_STREAM,
                None,
                (h, 0, 0, 3 if ip_address(h).is_link_local else 0),
            )
            for h in hosts
        ]

    return fake

<<<<<<< HEAD
=======

def fake_ipv6_nameinfo(host: str) -> Callable[..., Awaitable[Any]]:
    async def fake(*args: Any, **kwargs: Any) -> Tuple[str, int]:
        return host, 0

    return fake


@pytest.mark.skipif(not getaddrinfo, reason="aiodns >=3.2.0 required")
async def test_async_resolver_positive_ipv4_lookup(loop: Any) -> None:
    with patch("aiodns.DNSResolver") as mock:
        mock().getaddrinfo.return_value = fake_aiodns_getaddrinfo_ipv4_result(
            ["127.0.0.1"]
        )
        resolver = AsyncResolver()
        real = await resolver.resolve("www.python.org")
        ipaddress.ip_address(real[0]["host"])
        mock().getaddrinfo.assert_called_with(
            "www.python.org",
            family=socket.AF_INET,
            flags=socket.AI_ADDRCONFIG,
            port=0,
            type=socket.SOCK_STREAM,
        )


@pytest.mark.skipif(not getaddrinfo, reason="aiodns >=3.2.0 required")
@pytest.mark.skipif(
    not _SUPPORTS_SCOPE_ID, reason="python version does not support scope id"
)
async def test_async_resolver_positive_link_local_ipv6_lookup(loop: Any) -> None:
    with patch("aiodns.DNSResolver") as mock:
        mock().getaddrinfo.return_value = fake_aiodns_getaddrinfo_ipv6_result(
            ["fe80::1"]
        )
        mock().getnameinfo.return_value = fake_aiodns_getnameinfo_ipv6_result(
            "fe80::1%eth0"
        )
        resolver = AsyncResolver()
        real = await resolver.resolve("www.python.org")
        ipaddress.ip_address(real[0]["host"])
        mock().getaddrinfo.assert_called_with(
            "www.python.org",
            family=socket.AF_INET,
            flags=socket.AI_ADDRCONFIG,
            port=0,
            type=socket.SOCK_STREAM,
        )
        mock().getnameinfo.assert_called_with(
            ("fe80::1", 0, 0, 3), _NUMERIC_SOCKET_FLAGS
        )


@pytest.mark.skipif(not getaddrinfo, reason="aiodns >=3.2.0 required")
async def test_async_resolver_multiple_replies(loop: Any) -> None:
    with patch("aiodns.DNSResolver") as mock:
        ips = ["127.0.0.1", "127.0.0.2", "127.0.0.3", "127.0.0.4"]
        mock().getaddrinfo.return_value = fake_aiodns_getaddrinfo_ipv4_result(ips)
        resolver = AsyncResolver()
        real = await resolver.resolve("www.google.com")
        ips = [ipaddress.ip_address(x["host"]) for x in real]
        assert len(ips) > 3, "Expecting multiple addresses"
>>>>>>> 24733d48

def fake_ipv6_nameinfo(host: str) -> Callable[..., Awaitable[Any]]:
    async def fake(*args: Any, **kwargs: Any) -> Tuple[str, int]:
        return host, 0

    return fake


@pytest.mark.skipif(not getaddrinfo, reason="aiodns >=3.2.0 required")
<<<<<<< HEAD
async def test_async_resolver_positive_ipv4_lookup(loop: Any) -> None:
    with patch("aiodns.DNSResolver") as mock:
        mock().getaddrinfo.return_value = fake_aiodns_getaddrinfo_ipv4_result(
            ["127.0.0.1"]
        )
        resolver = AsyncResolver()
        real = await resolver.resolve("www.python.org")
        ipaddress.ip_address(real[0]["host"])
        mock().getaddrinfo.assert_called_with(
            "www.python.org",
            family=socket.AF_INET,
            flags=socket.AI_ADDRCONFIG,
            port=0,
            type=socket.SOCK_STREAM,
        )


@pytest.mark.skipif(not getaddrinfo, reason="aiodns >=3.2.0 required")
@pytest.mark.skipif(
    not _SUPPORTS_SCOPE_ID, reason="python version does not support scope id"
)
async def test_async_resolver_positive_link_local_ipv6_lookup(loop: Any) -> None:
    with patch("aiodns.DNSResolver") as mock:
        mock().getaddrinfo.return_value = fake_aiodns_getaddrinfo_ipv6_result(
            ["fe80::1"]
        )
        mock().getnameinfo.return_value = fake_aiodns_getnameinfo_ipv6_result(
            "fe80::1%eth0"
        )
        resolver = AsyncResolver()
        real = await resolver.resolve("www.python.org")
        ipaddress.ip_address(real[0]["host"])
        mock().getaddrinfo.assert_called_with(
            "www.python.org",
            family=socket.AF_INET,
            flags=socket.AI_ADDRCONFIG,
            port=0,
            type=socket.SOCK_STREAM,
        )
        mock().getnameinfo.assert_called_with(
            ("fe80::1", 0, 0, 3), _NUMERIC_SOCKET_FLAGS
        )


@pytest.mark.skipif(not getaddrinfo, reason="aiodns >=3.2.0 required")
async def test_async_resolver_multiple_replies(loop: Any) -> None:
    with patch("aiodns.DNSResolver") as mock:
        ips = ["127.0.0.1", "127.0.0.2", "127.0.0.3", "127.0.0.4"]
        mock().getaddrinfo.return_value = fake_aiodns_getaddrinfo_ipv4_result(ips)
        resolver = AsyncResolver()
        real = await resolver.resolve("www.google.com")
        ipaddrs = [ipaddress.ip_address(x["host"]) for x in real]
        assert len(ipaddrs) > 3, "Expecting multiple addresses"


@pytest.mark.skipif(not getaddrinfo, reason="aiodns >=3.2.0 required")
async def test_async_resolver_negative_lookup(loop: Any) -> None:
    with patch("aiodns.DNSResolver") as mock:
        mock().getaddrinfo.side_effect = aiodns.error.DNSError()
        resolver = AsyncResolver()
        with pytest.raises(OSError):
            await resolver.resolve("doesnotexist.bla")


@pytest.mark.skipif(not getaddrinfo, reason="aiodns >=3.2.0 required")
async def test_async_resolver_no_hosts_in_getaddrinfo(loop: Any) -> None:
    with patch("aiodns.DNSResolver") as mock:
=======
async def test_async_resolver_negative_lookup(loop: Any) -> None:
    with patch("aiodns.DNSResolver") as mock:
        mock().getaddrinfo.side_effect = aiodns.error.DNSError()
        resolver = AsyncResolver()
        with pytest.raises(OSError):
            await resolver.resolve("doesnotexist.bla")


@pytest.mark.skipif(not getaddrinfo, reason="aiodns >=3.2.0 required")
async def test_async_resolver_no_hosts_in_getaddrinfo(loop: Any) -> None:
    with patch("aiodns.DNSResolver") as mock:
>>>>>>> 24733d48
        mock().getaddrinfo.return_value = fake_aiodns_getaddrinfo_ipv4_result([])
        resolver = AsyncResolver()
        with pytest.raises(OSError):
            await resolver.resolve("doesnotexist.bla")


async def test_threaded_resolver_positive_lookup() -> None:
    loop = Mock()
    loop.getaddrinfo = fake_addrinfo(["127.0.0.1"])
    resolver = ThreadedResolver()
    resolver._loop = loop
    real = await resolver.resolve("www.python.org")
    assert real[0]["hostname"] == "www.python.org"
    ipaddress.ip_address(real[0]["host"])


@pytest.mark.skipif(
    not _SUPPORTS_SCOPE_ID, reason="python version does not support scope id"
)
async def test_threaded_resolver_positive_ipv6_link_local_lookup() -> None:
    loop = Mock()
    loop.getaddrinfo = fake_ipv6_addrinfo(["fe80::1"])
    loop.getnameinfo = fake_ipv6_nameinfo("fe80::1%eth0")
    resolver = ThreadedResolver()
    resolver._loop = loop
    real = await resolver.resolve("www.python.org")
    assert real[0]["hostname"] == "www.python.org"
    ipaddress.ip_address(real[0]["host"])


@pytest.mark.skipif(
    not _SUPPORTS_SCOPE_ID, reason="python version does not support scope id"
)
async def test_threaded_resolver_positive_ipv6_link_local_lookup() -> None:
    loop = Mock()
    loop.getaddrinfo = fake_ipv6_addrinfo(["fe80::1"])
    loop.getnameinfo = fake_ipv6_nameinfo("fe80::1%eth0")
    resolver = ThreadedResolver()
    resolver._loop = loop
    real = await resolver.resolve("www.python.org")
    assert real[0]["hostname"] == "www.python.org"
    ipaddress.ip_address(real[0]["host"])


async def test_threaded_resolver_multiple_replies() -> None:
    loop = Mock()
    ips = ["127.0.0.1", "127.0.0.2", "127.0.0.3", "127.0.0.4"]
    loop.getaddrinfo = fake_addrinfo(ips)
    resolver = ThreadedResolver()
    resolver._loop = loop
    real = await resolver.resolve("www.google.com")
    ipaddrs = [ipaddress.ip_address(x["host"]) for x in real]
    assert len(ipaddrs) > 3, "Expecting multiple addresses"


async def test_threaded_negative_lookup() -> None:
    loop = Mock()
    ips: List[Any] = []
    loop.getaddrinfo = fake_addrinfo(ips)
    resolver = ThreadedResolver()
    resolver._loop = loop
    with pytest.raises(socket.gaierror):
        await resolver.resolve("doesnotexist.bla")


async def test_threaded_negative_ipv6_lookup() -> None:
    loop = Mock()
    ips: List[Any] = []
    loop.getaddrinfo = fake_ipv6_addrinfo(ips)
    resolver = ThreadedResolver()
    resolver._loop = loop
    with pytest.raises(socket.gaierror):
        await resolver.resolve("doesnotexist.bla")


async def test_threaded_negative_lookup_with_unknown_result() -> None:
    loop = Mock()

    # If compile CPython with `--disable-ipv6` option,
    # we will get an (int, bytes) tuple, instead of a Exception.
    async def unknown_addrinfo(*args: Any, **kwargs: Any) -> List[Any]:
        return [
            (
                socket.AF_INET6,
                socket.SOCK_STREAM,
                6,
                "",
                (10, b"\x01\xbb\x00\x00\x00\x00*\x04NB\x00\x1a\x00\x00"),
            )
        ]

    loop.getaddrinfo = unknown_addrinfo
    resolver = ThreadedResolver()
    resolver._loop = loop
    with patch("socket.has_ipv6", False):
        res = await resolver.resolve("www.python.org")
    assert len(res) == 0


<<<<<<< HEAD
async def test_close_for_threaded_resolver(loop: Any) -> None:
=======
async def test_close_for_threaded_resolver(loop) -> None:
>>>>>>> 24733d48
    resolver = ThreadedResolver()
    await resolver.close()


@pytest.mark.skipif(aiodns is None, reason="aiodns required")
async def test_close_for_async_resolver(loop: Any) -> None:
    resolver = AsyncResolver()
    await resolver.close()


async def test_default_loop_for_threaded_resolver(loop: Any) -> None:
    asyncio.set_event_loop(loop)
    resolver = ThreadedResolver()
    assert resolver._loop is loop


@pytest.mark.skipif(aiodns is None, reason="aiodns required")
async def test_default_loop_for_async_resolver(loop: Any) -> None:
    asyncio.set_event_loop(loop)
    resolver = AsyncResolver()
    assert resolver._loop is loop


@pytest.mark.skipif(not getaddrinfo, reason="aiodns >=3.2.0 required")
async def test_async_resolver_ipv6_positive_lookup(loop: Any) -> None:
    with patch("aiodns.DNSResolver") as mock:
        mock().getaddrinfo.return_value = fake_aiodns_getaddrinfo_ipv6_result(["::1"])
        resolver = AsyncResolver()
        real = await resolver.resolve("www.python.org")
<<<<<<< HEAD
=======
        ipaddress.ip_address(real[0]["host"])
        mock().getaddrinfo.assert_called_with(
            "www.python.org",
            family=socket.AF_INET,
            flags=socket.AI_ADDRCONFIG,
            port=0,
            type=socket.SOCK_STREAM,
        )


@pytest.mark.skipif(aiodns is None, reason="aiodns required")
async def test_async_resolver_query_ipv6_positive_lookup(loop) -> None:
    with patch("aiodns.DNSResolver") as mock:
        del mock().gethostbyname
        mock().query.return_value = fake_query_result(["::1"])
        resolver = AsyncResolver(loop=loop)
        real = await resolver.resolve("www.python.org", family=socket.AF_INET6)
>>>>>>> 24733d48
        ipaddress.ip_address(real[0]["host"])
        mock().getaddrinfo.assert_called_with(
            "www.python.org",
            family=socket.AF_INET,
            flags=socket.AI_ADDRCONFIG,
            port=0,
            type=socket.SOCK_STREAM,
        )


async def test_async_resolver_aiodns_not_present(loop: Any, monkeypatch: Any) -> None:
    monkeypatch.setattr("aiohttp.resolver.aiodns", None)
    with pytest.raises(RuntimeError):
        AsyncResolver()


def test_default_resolver() -> None:
    # if getaddrinfo:
    #     assert DefaultResolver is AsyncResolver
    # else:
    #     assert DefaultResolver is ThreadedResolver
    assert DefaultResolver is ThreadedResolver<|MERGE_RESOLUTION|>--- conflicted
+++ resolved
@@ -31,10 +31,6 @@
 
 
 class FakeAIODNSAddrInfoIPv4Result:
-<<<<<<< HEAD
-
-=======
->>>>>>> 24733d48
     def __init__(self, hosts: Collection[str]) -> None:
         self.nodes = [
             FakeAIODNSAddrInfoNode(socket.AF_INET, (h.encode(), 0)) for h in hosts
@@ -42,10 +38,6 @@
 
 
 class FakeAIODNSAddrInfoIPv6Result:
-<<<<<<< HEAD
-
-=======
->>>>>>> 24733d48
     def __init__(self, hosts: Collection[str]) -> None:
         self.nodes = [
             FakeAIODNSAddrInfoNode(
@@ -57,10 +49,6 @@
 
 
 class FakeAIODNSNameInfoIPv6Result:
-<<<<<<< HEAD
-
-=======
->>>>>>> 24733d48
     def __init__(self, host: str) -> None:
         self.node = host
         self.service = None
@@ -84,14 +72,6 @@
 ) -> FakeAIODNSAddrInfoIPv6Result:
     return FakeAIODNSAddrInfoIPv6Result(hosts=hosts)
 
-<<<<<<< HEAD
-=======
-
-async def fake_aiodns_getnameinfo_ipv6_result(
-    host: str,
-) -> FakeAIODNSNameInfoIPv6Result:
-    return FakeAIODNSNameInfoIPv6Result(host)
->>>>>>> 24733d48
 
 async def fake_aiodns_getnameinfo_ipv6_result(
     host: str,
@@ -131,8 +111,6 @@
 
     return fake
 
-<<<<<<< HEAD
-=======
 
 def fake_ipv6_nameinfo(host: str) -> Callable[..., Awaitable[Any]]:
     async def fake(*args: Any, **kwargs: Any) -> Tuple[str, int]:
@@ -193,70 +171,6 @@
         mock().getaddrinfo.return_value = fake_aiodns_getaddrinfo_ipv4_result(ips)
         resolver = AsyncResolver()
         real = await resolver.resolve("www.google.com")
-        ips = [ipaddress.ip_address(x["host"]) for x in real]
-        assert len(ips) > 3, "Expecting multiple addresses"
->>>>>>> 24733d48
-
-def fake_ipv6_nameinfo(host: str) -> Callable[..., Awaitable[Any]]:
-    async def fake(*args: Any, **kwargs: Any) -> Tuple[str, int]:
-        return host, 0
-
-    return fake
-
-
-@pytest.mark.skipif(not getaddrinfo, reason="aiodns >=3.2.0 required")
-<<<<<<< HEAD
-async def test_async_resolver_positive_ipv4_lookup(loop: Any) -> None:
-    with patch("aiodns.DNSResolver") as mock:
-        mock().getaddrinfo.return_value = fake_aiodns_getaddrinfo_ipv4_result(
-            ["127.0.0.1"]
-        )
-        resolver = AsyncResolver()
-        real = await resolver.resolve("www.python.org")
-        ipaddress.ip_address(real[0]["host"])
-        mock().getaddrinfo.assert_called_with(
-            "www.python.org",
-            family=socket.AF_INET,
-            flags=socket.AI_ADDRCONFIG,
-            port=0,
-            type=socket.SOCK_STREAM,
-        )
-
-
-@pytest.mark.skipif(not getaddrinfo, reason="aiodns >=3.2.0 required")
-@pytest.mark.skipif(
-    not _SUPPORTS_SCOPE_ID, reason="python version does not support scope id"
-)
-async def test_async_resolver_positive_link_local_ipv6_lookup(loop: Any) -> None:
-    with patch("aiodns.DNSResolver") as mock:
-        mock().getaddrinfo.return_value = fake_aiodns_getaddrinfo_ipv6_result(
-            ["fe80::1"]
-        )
-        mock().getnameinfo.return_value = fake_aiodns_getnameinfo_ipv6_result(
-            "fe80::1%eth0"
-        )
-        resolver = AsyncResolver()
-        real = await resolver.resolve("www.python.org")
-        ipaddress.ip_address(real[0]["host"])
-        mock().getaddrinfo.assert_called_with(
-            "www.python.org",
-            family=socket.AF_INET,
-            flags=socket.AI_ADDRCONFIG,
-            port=0,
-            type=socket.SOCK_STREAM,
-        )
-        mock().getnameinfo.assert_called_with(
-            ("fe80::1", 0, 0, 3), _NUMERIC_SOCKET_FLAGS
-        )
-
-
-@pytest.mark.skipif(not getaddrinfo, reason="aiodns >=3.2.0 required")
-async def test_async_resolver_multiple_replies(loop: Any) -> None:
-    with patch("aiodns.DNSResolver") as mock:
-        ips = ["127.0.0.1", "127.0.0.2", "127.0.0.3", "127.0.0.4"]
-        mock().getaddrinfo.return_value = fake_aiodns_getaddrinfo_ipv4_result(ips)
-        resolver = AsyncResolver()
-        real = await resolver.resolve("www.google.com")
         ipaddrs = [ipaddress.ip_address(x["host"]) for x in real]
         assert len(ipaddrs) > 3, "Expecting multiple addresses"
 
@@ -273,42 +187,15 @@
 @pytest.mark.skipif(not getaddrinfo, reason="aiodns >=3.2.0 required")
 async def test_async_resolver_no_hosts_in_getaddrinfo(loop: Any) -> None:
     with patch("aiodns.DNSResolver") as mock:
-=======
-async def test_async_resolver_negative_lookup(loop: Any) -> None:
-    with patch("aiodns.DNSResolver") as mock:
-        mock().getaddrinfo.side_effect = aiodns.error.DNSError()
+        mock().getaddrinfo.return_value = fake_aiodns_getaddrinfo_ipv4_result([])
         resolver = AsyncResolver()
         with pytest.raises(OSError):
             await resolver.resolve("doesnotexist.bla")
 
 
-@pytest.mark.skipif(not getaddrinfo, reason="aiodns >=3.2.0 required")
-async def test_async_resolver_no_hosts_in_getaddrinfo(loop: Any) -> None:
-    with patch("aiodns.DNSResolver") as mock:
->>>>>>> 24733d48
-        mock().getaddrinfo.return_value = fake_aiodns_getaddrinfo_ipv4_result([])
-        resolver = AsyncResolver()
-        with pytest.raises(OSError):
-            await resolver.resolve("doesnotexist.bla")
-
-
 async def test_threaded_resolver_positive_lookup() -> None:
     loop = Mock()
     loop.getaddrinfo = fake_addrinfo(["127.0.0.1"])
-    resolver = ThreadedResolver()
-    resolver._loop = loop
-    real = await resolver.resolve("www.python.org")
-    assert real[0]["hostname"] == "www.python.org"
-    ipaddress.ip_address(real[0]["host"])
-
-
-@pytest.mark.skipif(
-    not _SUPPORTS_SCOPE_ID, reason="python version does not support scope id"
-)
-async def test_threaded_resolver_positive_ipv6_link_local_lookup() -> None:
-    loop = Mock()
-    loop.getaddrinfo = fake_ipv6_addrinfo(["fe80::1"])
-    loop.getnameinfo = fake_ipv6_nameinfo("fe80::1%eth0")
     resolver = ThreadedResolver()
     resolver._loop = loop
     real = await resolver.resolve("www.python.org")
@@ -385,11 +272,7 @@
     assert len(res) == 0
 
 
-<<<<<<< HEAD
 async def test_close_for_threaded_resolver(loop: Any) -> None:
-=======
-async def test_close_for_threaded_resolver(loop) -> None:
->>>>>>> 24733d48
     resolver = ThreadedResolver()
     await resolver.close()
 
@@ -419,8 +302,6 @@
         mock().getaddrinfo.return_value = fake_aiodns_getaddrinfo_ipv6_result(["::1"])
         resolver = AsyncResolver()
         real = await resolver.resolve("www.python.org")
-<<<<<<< HEAD
-=======
         ipaddress.ip_address(real[0]["host"])
         mock().getaddrinfo.assert_called_with(
             "www.python.org",
@@ -431,24 +312,6 @@
         )
 
 
-@pytest.mark.skipif(aiodns is None, reason="aiodns required")
-async def test_async_resolver_query_ipv6_positive_lookup(loop) -> None:
-    with patch("aiodns.DNSResolver") as mock:
-        del mock().gethostbyname
-        mock().query.return_value = fake_query_result(["::1"])
-        resolver = AsyncResolver(loop=loop)
-        real = await resolver.resolve("www.python.org", family=socket.AF_INET6)
->>>>>>> 24733d48
-        ipaddress.ip_address(real[0]["host"])
-        mock().getaddrinfo.assert_called_with(
-            "www.python.org",
-            family=socket.AF_INET,
-            flags=socket.AI_ADDRCONFIG,
-            port=0,
-            type=socket.SOCK_STREAM,
-        )
-
-
 async def test_async_resolver_aiodns_not_present(loop: Any, monkeypatch: Any) -> None:
     monkeypatch.setattr("aiohttp.resolver.aiodns", None)
     with pytest.raises(RuntimeError):
