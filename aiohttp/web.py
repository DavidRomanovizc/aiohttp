import asyncio
import contextvars
import enum
import logging
import os
import socket
import sys
import warnings
from argparse import ArgumentParser
from asyncio import constants, events, tasks
from collections.abc import Iterable
from contextlib import suppress
from importlib import import_module
from typing import (
    Any,
    Awaitable,
    Callable,
    Iterable as TypingIterable,
    List,
    Optional,
    Set,
    Type,
    Union,
    cast,
)

from .abc import AbstractAccessLogger
from .helpers import AppKey
from .log import access_logger
from .typedefs import PathLike
from .web_app import Application, CleanupError
from .web_exceptions import (
    HTTPAccepted,
    HTTPBadGateway,
    HTTPBadRequest,
    HTTPClientError,
    HTTPConflict,
    HTTPCreated,
    HTTPError,
    HTTPException,
    HTTPExpectationFailed,
    HTTPFailedDependency,
    HTTPForbidden,
    HTTPFound,
    HTTPGatewayTimeout,
    HTTPGone,
    HTTPInsufficientStorage,
    HTTPInternalServerError,
    HTTPLengthRequired,
    HTTPMethodNotAllowed,
    HTTPMisdirectedRequest,
    HTTPMove,
    HTTPMovedPermanently,
    HTTPMultipleChoices,
    HTTPNetworkAuthenticationRequired,
    HTTPNoContent,
    HTTPNonAuthoritativeInformation,
    HTTPNotAcceptable,
    HTTPNotExtended,
    HTTPNotFound,
    HTTPNotImplemented,
    HTTPNotModified,
    HTTPOk,
    HTTPPartialContent,
    HTTPPaymentRequired,
    HTTPPermanentRedirect,
    HTTPPreconditionFailed,
    HTTPPreconditionRequired,
    HTTPProxyAuthenticationRequired,
    HTTPRedirection,
    HTTPRequestEntityTooLarge,
    HTTPRequestHeaderFieldsTooLarge,
    HTTPRequestRangeNotSatisfiable,
    HTTPRequestTimeout,
    HTTPRequestURITooLong,
    HTTPResetContent,
    HTTPSeeOther,
    HTTPServerError,
    HTTPServiceUnavailable,
    HTTPSuccessful,
    HTTPTemporaryRedirect,
    HTTPTooManyRequests,
    HTTPUnauthorized,
    HTTPUnavailableForLegalReasons,
    HTTPUnprocessableEntity,
    HTTPUnsupportedMediaType,
    HTTPUpgradeRequired,
    HTTPUseProxy,
    HTTPVariantAlsoNegotiates,
    HTTPVersionNotSupported,
    NotAppKeyWarning,
)
from .web_fileresponse import FileResponse
from .web_log import AccessLogger
from .web_middlewares import middleware, normalize_path_middleware
from .web_protocol import PayloadAccessError, RequestHandler, RequestPayloadError
from .web_request import BaseRequest, FileField, Request
from .web_response import ContentCoding, Response, StreamResponse, json_response
from .web_routedef import (
    AbstractRouteDef,
    RouteDef,
    RouteTableDef,
    StaticDef,
    delete,
    get,
    head,
    options,
    patch,
    post,
    put,
    route,
    static,
    view,
)
from .web_runner import (
    AppRunner,
    BaseRunner,
    BaseSite,
    GracefulExit,
    NamedPipeSite,
    ServerRunner,
    SockSite,
    TCPSite,
    UnixSite,
)
from .web_server import Server
from .web_urldispatcher import (
    AbstractResource,
    AbstractRoute,
    DynamicResource,
    PlainResource,
    PrefixedSubAppResource,
    Resource,
    ResourceRoute,
    StaticResource,
    UrlDispatcher,
    UrlMappingMatchInfo,
    View,
)
from .web_ws import WebSocketReady, WebSocketResponse, WSMsgType

__all__ = (
    # web_app
    "AppKey",
    "Application",
    "CleanupError",
    # web_exceptions
    "NotAppKeyWarning",
    "HTTPAccepted",
    "HTTPBadGateway",
    "HTTPBadRequest",
    "HTTPClientError",
    "HTTPConflict",
    "HTTPCreated",
    "HTTPError",
    "HTTPException",
    "HTTPExpectationFailed",
    "HTTPFailedDependency",
    "HTTPForbidden",
    "HTTPFound",
    "HTTPGatewayTimeout",
    "HTTPGone",
    "HTTPInsufficientStorage",
    "HTTPInternalServerError",
    "HTTPLengthRequired",
    "HTTPMethodNotAllowed",
    "HTTPMisdirectedRequest",
    "HTTPMove",
    "HTTPMovedPermanently",
    "HTTPMultipleChoices",
    "HTTPNetworkAuthenticationRequired",
    "HTTPNoContent",
    "HTTPNonAuthoritativeInformation",
    "HTTPNotAcceptable",
    "HTTPNotExtended",
    "HTTPNotFound",
    "HTTPNotImplemented",
    "HTTPNotModified",
    "HTTPOk",
    "HTTPPartialContent",
    "HTTPPaymentRequired",
    "HTTPPermanentRedirect",
    "HTTPPreconditionFailed",
    "HTTPPreconditionRequired",
    "HTTPProxyAuthenticationRequired",
    "HTTPRedirection",
    "HTTPRequestEntityTooLarge",
    "HTTPRequestHeaderFieldsTooLarge",
    "HTTPRequestRangeNotSatisfiable",
    "HTTPRequestTimeout",
    "HTTPRequestURITooLong",
    "HTTPResetContent",
    "HTTPSeeOther",
    "HTTPServerError",
    "HTTPServiceUnavailable",
    "HTTPSuccessful",
    "HTTPTemporaryRedirect",
    "HTTPTooManyRequests",
    "HTTPUnauthorized",
    "HTTPUnavailableForLegalReasons",
    "HTTPUnprocessableEntity",
    "HTTPUnsupportedMediaType",
    "HTTPUpgradeRequired",
    "HTTPUseProxy",
    "HTTPVariantAlsoNegotiates",
    "HTTPVersionNotSupported",
    # web_fileresponse
    "FileResponse",
    # web_middlewares
    "middleware",
    "normalize_path_middleware",
    # web_protocol
    "PayloadAccessError",
    "RequestHandler",
    "RequestPayloadError",
    # web_request
    "BaseRequest",
    "FileField",
    "Request",
    # web_response
    "ContentCoding",
    "Response",
    "StreamResponse",
    "json_response",
    # web_routedef
    "AbstractRouteDef",
    "RouteDef",
    "RouteTableDef",
    "StaticDef",
    "delete",
    "get",
    "head",
    "options",
    "patch",
    "post",
    "put",
    "route",
    "static",
    "view",
    # web_runner
    "AppRunner",
    "BaseRunner",
    "BaseSite",
    "GracefulExit",
    "ServerRunner",
    "SockSite",
    "TCPSite",
    "UnixSite",
    "NamedPipeSite",
    # web_server
    "Server",
    # web_urldispatcher
    "AbstractResource",
    "AbstractRoute",
    "DynamicResource",
    "PlainResource",
    "PrefixedSubAppResource",
    "Resource",
    "ResourceRoute",
    "StaticResource",
    "UrlDispatcher",
    "UrlMappingMatchInfo",
    "View",
    # web_ws
    "WebSocketReady",
    "WebSocketResponse",
    "WSMsgType",
    # web
    "run_app",
    "WebRunner",
)

try:
    from ssl import SSLContext
except ImportError:  # pragma: no cover
    SSLContext = Any  # type: ignore[misc,assignment]

# Only display warning when using -Wdefault, -We, -X dev or similar.
warnings.filterwarnings("ignore", category=NotAppKeyWarning, append=True)

HostSequence = TypingIterable[str]

if sys.version_info >= (3, 11):

    class _State(enum.Enum):
        CREATED = "created"
        INITIALIZED = "initialized"
        CLOSED = "closed"

    class WebRunner(asyncio.Runner):  # type: ignore
        """A context manager that controls event loop life cycle"""

        def __init__(
            self,
            *,
            debug: Optional[bool] = None,
            loop_factory: Optional[Callable[[], asyncio.AbstractEventLoop]] = None,
        ):
            super().__init__(debug=debug, loop_factory=loop_factory)

        def close(self) -> None:
            """Shutdown and close event loop."""
            if self._state is not _State.INITIALIZED:
                return
            loop = self._loop
            try:
                _cancel_tasks(tasks.all_tasks(loop), loop)
                loop.run_until_complete(loop.shutdown_asyncgens())
                loop.run_until_complete(
                    loop.shutdown_default_executor(constants.THREAD_JOIN_TIMEOUT)
                )
            finally:
                if self._set_event_loop:
                    events.set_event_loop(None)
                loop.close()
                self._loop = None
                self._state = _State.CLOSED

        def run_app(
            self,
            app: Union[Application, Awaitable[Application]],
            *,
            host: Optional[Union[str, HostSequence]] = None,
            port: Optional[int] = None,
            path: Union[PathLike, TypingIterable[PathLike], None] = None,
            sock: Optional[Union[socket.socket, TypingIterable[socket.socket]]] = None,
            shutdown_timeout: float = 60.0,
            keepalive_timeout: float = 75.0,
            ssl_context: Optional[SSLContext] = None,
            print: Optional[Callable[..., None]] = print,
            backlog: int = 128,
            access_log_class: Type[AbstractAccessLogger] = AccessLogger,
            access_log_format: str = AccessLogger.LOG_FORMAT,
            access_log: Optional[logging.Logger] = access_logger,
            handle_signals: bool = True,
            reuse_address: Optional[bool] = None,
            reuse_port: Optional[bool] = None,
            handler_cancellation: bool = False,
        ) -> None:
            """Run an app locally"""
            self._lazy_init()

            if (
                self._loop.get_debug()
                and access_log
                and access_log.name == "aiohttp.access"
            ):
                if access_log.level == logging.NOTSET:
                    access_log.setLevel(logging.DEBUG)
                if not access_log.hasHandlers():
                    access_log.addHandler(logging.StreamHandler())

            main_task = self._loop.create_task(
                _run_app(
                    app,
                    host=host,
                    port=port,
                    path=path,
                    sock=sock,
                    shutdown_timeout=shutdown_timeout,
                    keepalive_timeout=keepalive_timeout,
                    ssl_context=ssl_context,
                    print=print,
                    backlog=backlog,
                    access_log_class=access_log_class,
                    access_log_format=access_log_format,
                    access_log=access_log,
                    handle_signals=handle_signals,
                    reuse_address=reuse_address,
                    reuse_port=reuse_port,
                    handler_cancellation=handler_cancellation,
                )
            )

            try:
                self._loop.run_until_complete(main_task)
            except (GracefulExit, KeyboardInterrupt):  # pragma: no cover
                pass
            finally:
                _cancel_tasks({main_task}, self._loop)
                self.close()

        def _lazy_init(self) -> None:
            if self._state is _State.CLOSED:
                raise RuntimeError("Runner is closed")
            if self._state is _State.INITIALIZED:
                return
            if self._loop_factory is None:
                self._loop = events.new_event_loop()
                if not self._set_event_loop:
                    # Call set_event_loop only once to avoid calling
                    # attach_loop multiple times on child watchers
                    events.set_event_loop(self._loop)
                    self._set_event_loop = True
            else:
                try:
                    self._loop = self._loop_factory()
                except RuntimeError:
                    self._loop = events.new_event_loop()
                    events.set_event_loop(self._loop)
                    self._set_event_loop = True
            if self._debug is not None:
                self._loop.set_debug(self._debug)
            self._context = contextvars.copy_context()
            self._state = _State.INITIALIZED


async def _run_app(
    app: Union[Application, Awaitable[Application]],
    *,
    host: Optional[Union[str, HostSequence]] = None,
    port: Optional[int] = None,
    path: Union[PathLike, TypingIterable[PathLike], None] = None,
    sock: Optional[Union[socket.socket, TypingIterable[socket.socket]]] = None,
    shutdown_timeout: float = 60.0,
    keepalive_timeout: float = 75.0,
    ssl_context: Optional[SSLContext] = None,
    print: Optional[Callable[..., None]] = print,
    backlog: int = 128,
    access_log_class: Type[AbstractAccessLogger] = AccessLogger,
    access_log_format: str = AccessLogger.LOG_FORMAT,
    access_log: Optional[logging.Logger] = access_logger,
    handle_signals: bool = True,
    reuse_address: Optional[bool] = None,
    reuse_port: Optional[bool] = None,
    handler_cancellation: bool = False,
) -> None:
    # An internal function to actually do all dirty job for application running
    if asyncio.iscoroutine(app):
        app = await app

    app = cast(Application, app)

    runner = AppRunner(
        app,
        handle_signals=handle_signals,
        access_log_class=access_log_class,
        access_log_format=access_log_format,
        access_log=access_log,
        keepalive_timeout=keepalive_timeout,
        shutdown_timeout=shutdown_timeout,
        handler_cancellation=handler_cancellation,
    )

    await runner.setup()

    sites: List[BaseSite] = []

    try:
        if host is not None:
            if isinstance(host, (str, bytes, bytearray, memoryview)):
                sites.append(
                    TCPSite(
                        runner,
                        host,
                        port,
                        ssl_context=ssl_context,
                        backlog=backlog,
                        reuse_address=reuse_address,
                        reuse_port=reuse_port,
                    )
                )
            else:
                for h in host:
                    sites.append(
                        TCPSite(
                            runner,
                            h,
                            port,
                            ssl_context=ssl_context,
                            backlog=backlog,
                            reuse_address=reuse_address,
                            reuse_port=reuse_port,
                        )
                    )
        elif path is None and sock is None or port is not None:
            sites.append(
                TCPSite(
                    runner,
                    port=port,
                    ssl_context=ssl_context,
                    backlog=backlog,
                    reuse_address=reuse_address,
                    reuse_port=reuse_port,
                )
            )

        if path is not None:
            if isinstance(path, (str, os.PathLike)):
                sites.append(
                    UnixSite(
                        runner,
                        path,
                        ssl_context=ssl_context,
                        backlog=backlog,
                    )
                )
            else:
                for p in path:
                    sites.append(
                        UnixSite(
                            runner,
                            p,
                            ssl_context=ssl_context,
                            backlog=backlog,
                        )
                    )

        if sock is not None:
            if not isinstance(sock, Iterable):
                sites.append(
                    SockSite(
                        runner,
                        sock,
                        ssl_context=ssl_context,
                        backlog=backlog,
                    )
                )
            else:
                for s in sock:
                    sites.append(
                        SockSite(
                            runner,
                            s,
                            ssl_context=ssl_context,
                            backlog=backlog,
                        )
                    )
        for site in sites:
            await site.start()

        if print:  # pragma: no branch
            names = sorted(str(s.name) for s in runner.sites)
            print(
                "======== Running on {} ========\n"
                "(Press CTRL+C to quit)".format(", ".join(names))
            )

        # sleep forever by 1 hour intervals,
        while True:
            await asyncio.sleep(3600)
    finally:
        await runner.cleanup()


def _cancel_tasks(
    to_cancel: Set["asyncio.Task[Any]"], loop: asyncio.AbstractEventLoop
) -> None:
    if not to_cancel:
        return

    for task in to_cancel:
        task.cancel()

    loop.run_until_complete(asyncio.gather(*to_cancel, return_exceptions=True))

    for task in to_cancel:
        if task.cancelled():
            continue
        if task.exception() is not None:
            loop.call_exception_handler(
                {
                    "message": "unhandled exception during asyncio.run() shutdown",
                    "exception": task.exception(),
                    "task": task,
                }
            )


def run_app(
    app: Union[Application, Awaitable[Application]],
    *,
    debug: bool = False,
    host: Optional[Union[str, HostSequence]] = None,
    port: Optional[int] = None,
    path: Union[PathLike, TypingIterable[PathLike], None] = None,
    sock: Optional[Union[socket.socket, TypingIterable[socket.socket]]] = None,
    shutdown_timeout: float = 60.0,
    keepalive_timeout: float = 75.0,
    ssl_context: Optional[SSLContext] = None,
    print: Optional[Callable[..., None]] = print,
    backlog: int = 128,
    access_log_class: Type[AbstractAccessLogger] = AccessLogger,
    access_log_format: str = AccessLogger.LOG_FORMAT,
    access_log: Optional[logging.Logger] = access_logger,
    handle_signals: bool = True,
    reuse_address: Optional[bool] = None,
    reuse_port: Optional[bool] = None,
    handler_cancellation: bool = False,
    loop: Optional[asyncio.AbstractEventLoop] = None,
) -> None:
    """Run an app locally"""
    if sys.version_info < (3, 11):
        loop_factory = None if loop is None else lambda: loop
        with WebRunner(debug=debug, loop_factory=loop_factory) as runner:
            runner.run_app(
                app,
                host=host,
                port=port,
                path=path,
                sock=sock,
                shutdown_timeout=shutdown_timeout,
                keepalive_timeout=keepalive_timeout,
                ssl_context=ssl_context,
                print=print,
                backlog=backlog,
                access_log_class=access_log_class,
                access_log_format=access_log_format,
                access_log=access_log,
                handle_signals=handle_signals,
                reuse_address=reuse_address,
                reuse_port=reuse_port,
                handler_cancellation=handler_cancellation,
            )
    else:
        if loop is None:
            loop = asyncio.new_event_loop()
        loop.set_debug(debug)

        # Configure if and only if in debugging mode and using the default logger
        if loop.get_debug() and access_log and access_log.name == "aiohttp.access":
            if access_log.level == logging.NOTSET:
                access_log.setLevel(logging.DEBUG)
            if not access_log.hasHandlers():
                access_log.addHandler(logging.StreamHandler())

        main_task = loop.create_task(
            _run_app(
                app,
                host=host,
                port=port,
                path=path,
                sock=sock,
                shutdown_timeout=shutdown_timeout,
                keepalive_timeout=keepalive_timeout,
                ssl_context=ssl_context,
                print=print,
                backlog=backlog,
                access_log_class=access_log_class,
                access_log_format=access_log_format,
                access_log=access_log,
                handle_signals=handle_signals,
                reuse_address=reuse_address,
                reuse_port=reuse_port,
                handler_cancellation=handler_cancellation,
            )
        )

<<<<<<< HEAD
        try:
            asyncio.set_event_loop(loop)
            loop.run_until_complete(main_task)
        except (GracefulExit, KeyboardInterrupt):  # pragma: no cover
            pass
        finally:
            try:
                main_task.cancel()
                with suppress(asyncio.CancelledError):
                    loop.run_until_complete(main_task)
            finally:
                _cancel_tasks(asyncio.all_tasks(loop), loop)
                loop.run_until_complete(loop.shutdown_asyncgens())
                loop.close()
                asyncio.set_event_loop(None)
=======
    try:
        asyncio.set_event_loop(loop)
        loop.run_until_complete(main_task)
    except (GracefulExit, KeyboardInterrupt):  # pragma: no cover
        pass
    finally:
        try:
            main_task.cancel()
            with suppress(asyncio.CancelledError):
                loop.run_until_complete(main_task)
        finally:
            _cancel_tasks(asyncio.all_tasks(loop), loop)
            loop.run_until_complete(loop.shutdown_asyncgens())
            loop.close()
            asyncio.set_event_loop(None)
>>>>>>> 5f4c0522


def main(argv: List[str]) -> None:
    arg_parser = ArgumentParser(
        description="aiohttp.web Application server", prog="aiohttp.web"
    )
    arg_parser.add_argument(
        "entry_func",
        help=(
            "Callable returning the `aiohttp.web.Application` instance to "
            "run. Should be specified in the 'module:function' syntax."
        ),
        metavar="entry-func",
    )
    arg_parser.add_argument(
        "-H",
        "--hostname",
        help="TCP/IP hostname to serve on (default: localhost)",
        default=None,
    )
    arg_parser.add_argument(
        "-P",
        "--port",
        help="TCP/IP port to serve on (default: %(default)r)",
        type=int,
        default=8080,
    )
    arg_parser.add_argument(
        "-U",
        "--path",
        help="Unix file system path to serve on. Can be combined with hostname "
        "to serve on both Unix and TCP.",
    )
    args, extra_argv = arg_parser.parse_known_args(argv)

    # Import logic
    mod_str, _, func_str = args.entry_func.partition(":")
    if not func_str or not mod_str:
        arg_parser.error("'entry-func' not in 'module:function' syntax")
    if mod_str.startswith("."):
        arg_parser.error("relative module names not supported")
    try:
        module = import_module(mod_str)
    except ImportError as ex:
        arg_parser.error(f"unable to import {mod_str}: {ex}")
    try:
        func = getattr(module, func_str)
    except AttributeError:
        arg_parser.error(f"module {mod_str!r} has no attribute {func_str!r}")

    # Compatibility logic
    if args.path is not None and not hasattr(socket, "AF_UNIX"):
        arg_parser.error(
            "file system paths not supported by your operating environment"
        )

    logging.basicConfig(level=logging.DEBUG)

    if args.path and args.hostname is None:
        host = port = None
    else:
        host = args.hostname or "localhost"
        port = args.port

    app = func(extra_argv)
    run_app(app, host=host, port=port, path=args.path)
    arg_parser.exit(message="Stopped\n")


if __name__ == "__main__":  # pragma: no branch
    main(sys.argv[1:])  # pragma: no cover<|MERGE_RESOLUTION|>--- conflicted
+++ resolved
@@ -646,7 +646,6 @@
             )
         )
 
-<<<<<<< HEAD
         try:
             asyncio.set_event_loop(loop)
             loop.run_until_complete(main_task)
@@ -662,23 +661,6 @@
                 loop.run_until_complete(loop.shutdown_asyncgens())
                 loop.close()
                 asyncio.set_event_loop(None)
-=======
-    try:
-        asyncio.set_event_loop(loop)
-        loop.run_until_complete(main_task)
-    except (GracefulExit, KeyboardInterrupt):  # pragma: no cover
-        pass
-    finally:
-        try:
-            main_task.cancel()
-            with suppress(asyncio.CancelledError):
-                loop.run_until_complete(main_task)
-        finally:
-            _cancel_tasks(asyncio.all_tasks(loop), loop)
-            loop.run_until_complete(loop.shutdown_asyncgens())
-            loop.close()
-            asyncio.set_event_loop(None)
->>>>>>> 5f4c0522
 
 
 def main(argv: List[str]) -> None:
